--- conflicted
+++ resolved
@@ -14,49 +14,8 @@
 
     __moh_data = None
 
-<<<<<<< HEAD
-    class Parameter:
-        """
-        A model parameter, i.e. either a VOI or a state variable.
-        """
-
-        class Kind(Enum):
-            VOI = auto()
-            STATE = auto()
-
-        def __init__(self, kind, name, initial_value):
-            # Initialise our model parameter.
-
-            self.__kind = kind
-            self.__name = name
-            self.__values = np.array([initial_value])
-
-        def kind(self):
-            # Return our kind.
-
-            return self.__kind
-
-        def name(self):
-            # Return our name.
-
-            return self.__name
-
-        def values(self):
-            # Return our values.
-
-            return self.__values
-
-        def __append_value(self, value):
-            # Append the given value to our internal values.
-
-            self.__values = np.append(self.__values, value)
-
     def __init__(self, use_moh_data=True):
         # Retrieve some MoH data, if needed.
-=======
-    def __init__(self):
-        # Retrieve the MoH data.
->>>>>>> cbc4c728
 
         if use_moh_data and Model.__moh_data == None:
             Model.__moh_data = pd.read_csv(
